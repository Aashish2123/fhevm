# Deploy contracts locally

Here is an example of how to deploy contracts on a local network using hardhat.

## Prerequisites

First, git clone `fhevm-gateway` repo and install dependencies with

```bash
npm install
```

## Environment variables

All needed environment variables are defined in the [Environment variables](./env_variables.md) documentation.

For deploying the fhevm gateway contracts, these variables need to be set in an `.env` file. However, the following `make` commands automatically copy the `.env.example` file to `.env` and update it with the correct values:

**Important**: By default, the accounts used are already funded. If other addresses are used, make sure they are funded as well.

## Hardhat node

Launch a hardhat node:

```bash
make start-local-node
```

This runs a local Ethereum network on port 8757.

## Deploy contracts

Deploy the contracts using the `localGateway` network:

```bash
make deploy-contracts-local
```

This:

<<<<<<< HEAD
- deploys the contracts through the `deployAllGatewayContracts` task found in
  [deploy.ts](../../../tasks/deployment/contracts.ts)
- adds the host chains to the `GatewayConfig` contract through the `addHostChainsToGatewayConfig` task found in
  [addHostChains.ts](../../../tasks/addHostChains.ts)
=======
- deploys the contracts through the `deployAllGatewayContracts` task found in [deploy.ts](../../../tasks/deployment/contracts.ts)
- adds the host chains to the `GatewayConfig` contract through the `addHostChainsToGatewayConfig` task found in [addHostChains.ts](../../../tasks/addHostChains.ts)
>>>>>>> c9f9b6b4

## Run tests

Run all tests on the local network:

```bash
make test-local
```

A `--skip-setup` flag is used to avoid re-deploying the contracts before running the tests.<|MERGE_RESOLUTION|>--- conflicted
+++ resolved
@@ -38,15 +38,8 @@
 
 This:
 
-<<<<<<< HEAD
-- deploys the contracts through the `deployAllGatewayContracts` task found in
-  [deploy.ts](../../../tasks/deployment/contracts.ts)
-- adds the host chains to the `GatewayConfig` contract through the `addHostChainsToGatewayConfig` task found in
-  [addHostChains.ts](../../../tasks/addHostChains.ts)
-=======
 - deploys the contracts through the `deployAllGatewayContracts` task found in [deploy.ts](../../../tasks/deployment/contracts.ts)
 - adds the host chains to the `GatewayConfig` contract through the `addHostChainsToGatewayConfig` task found in [addHostChains.ts](../../../tasks/addHostChains.ts)
->>>>>>> c9f9b6b4
 
 ## Run tests
 
