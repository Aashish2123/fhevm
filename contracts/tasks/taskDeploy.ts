--- conflicted
+++ resolved
@@ -51,11 +51,7 @@
     if (process.env.HARDHAT_TFHEEXECUTOR_EVENTS !== '1') {
       factory = await ethers.getContractFactory('fhevmTemp/contracts/TFHEExecutor.sol:TFHEExecutor', deployer);
     } else {
-<<<<<<< HEAD
-      factory = await ethers.getContractFactory('fhevmTemp/contracts/TFHEExecutor.events.sol:TFHEExecutor', deployer);
-=======
       factory = await ethers.getContractFactory('contracts/TFHEExecutorWithEvents.sol:TFHEExecutorWithEvents', deployer);
->>>>>>> 4b7f71ca
     }
     const exec = await upgrades.deployProxy(factory, [deployer.address], { initializer: 'initialize', kind: 'uups' });
     await exec.waitForDeployment();
